--- conflicted
+++ resolved
@@ -10,6 +10,9 @@
 [features]
 ocpi-v211 = []
 
+[lints]
+workspace = true
+
 [dependencies]
 chrono-tz.workspace = true
 chrono = { version = "0.4.35", default-features = false, features = ["serde"] }
@@ -19,11 +22,4 @@
 
 [dev-dependencies]
 serde_json.workspace = true
-<<<<<<< HEAD
-test-each = { version = "0.2.1" }
-
-[lints]
-workspace = true
-=======
-test-each = { version = "0.3.1" }
->>>>>>> 9c5e24b2
+test-each = { version = "0.3.1" }