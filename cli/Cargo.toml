[package]
name = "ocpi-tariffs-cli"
readme = "README.md"
description = "CLI application for OCPI tariff calculation"
version.workspace = true
edition.workspace = true
repository.workspace = true
license.workspace = true

[[bin]]
name = "ocpi-tariffs"
path = "src/main.rs"

[dependencies]
chrono-tz.workspace = true
chrono = { version = "0.4.38", default-features = false, features = ["alloc", "serde"] }
clap = { version = "4.5.4", features = ["derive"] }
console = { version = "0.15.8" }
ocpi-tariffs = { version = "0.6.1", path = "../ocpi-tariffs", features = ["ocpi-v211"] }
serde_json.workspace = true
<<<<<<< HEAD
serde.workspace = true
tabled = { version = "0.15.0" }

[lints]
workspace = true
=======
serde.workspace = true
>>>>>>> 9c5e24b2
<|MERGE_RESOLUTION|>--- conflicted
+++ resolved
@@ -18,12 +18,7 @@
 console = { version = "0.15.8" }
 ocpi-tariffs = { version = "0.6.1", path = "../ocpi-tariffs", features = ["ocpi-v211"] }
 serde_json.workspace = true
-<<<<<<< HEAD
 serde.workspace = true
-tabled = { version = "0.15.0" }
 
 [lints]
-workspace = true
-=======
-serde.workspace = true
->>>>>>> 9c5e24b2
+workspace = true