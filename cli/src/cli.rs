--- conflicted
+++ resolved
@@ -164,15 +164,7 @@
             valid,
         };
 
-<<<<<<< HEAD
         self.rows.push(row)
-=======
-        if error {
-            self.rows.push(row.error());
-        } else {
-            self.rows.push(row);
-        }
->>>>>>> db0e9f8a
     }
 
     pub fn price_row(&mut self, report: Price, cdr: Option<Price>, name: &str) {
@@ -245,8 +237,7 @@
             cdr.total_parking_cost,
             "Total Parking cost",
         );
-
-<<<<<<< HEAD
+        
         let valid = table.valid_rows();
         let all_valid = valid.iter().all(|&s| s);
 
@@ -267,9 +258,6 @@
                 .with(Style::modern())
                 .with(format_valid)
         );
-=======
-        println!("{}", Table::new(table.rows).with(Style::modern()));
->>>>>>> db0e9f8a
 
         if all_valid {
             println!(
